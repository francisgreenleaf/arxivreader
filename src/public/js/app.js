--- conflicted
+++ resolved
@@ -424,20 +424,12 @@
             return;
         }
 
-<<<<<<< HEAD
-        // Add pagination and limits
-        searchData.max_results = 20;
-        searchData.start = start;
-
-        this.showLoading('Searching papers...');
-=======
         // Show loading state with skeleton cards
         if (start === 0) {
             this.showSearchLoading();
         } else {
             this.showLoadMoreLoading();
         }
->>>>>>> 8dbaccf3
 
         try {
             const response = await fetch('/api/search', {
